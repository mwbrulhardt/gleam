[tool.poetry]
name = "gleam"
version = "0.1.0"
description = "A sandbox for experimenting with option models."
authors = ["Matthew Brulhardt", "Magnus Wiese"]
readme = "README.md"

[tool.poetry.dependencies]
# Mandatory
<<<<<<< HEAD
python = ">=3.9,<3.13"
=======
python = "^3.11"
>>>>>>> 9f7f516f

scipy = "^1.11.4"
py-vollib = "^1.0.1"
cvxpy = "^1.4.1"

# Extras
torch = {version = "^2.2.2", optional = true}
pylambertw = { git = "https://github.com/mwbrulhardt/pylambertw.git", optional = true}

[tool.poetry.extras]
torch = ["torch", "pylambertw"]

[tool.poetry.group.dev.dependencies]
pre-commit = "^3.6.1"
ruff = "^0.2.1"
pandas = "^2.1.3"
ipykernel = "^6.27.1"
pyarrow = "^14.0.1"
polars = "^0.19.18"
matplotlib = "^3.8.2"
click = "^8.1.7"
seaborn = "^0.13.1"

[tool.poetry.group.test.dependencies]
coverage = ">=7.2.0"
deepdiff = "^6.3"
httpretty = "^1.1"
jaraco-classes = "^3.3.1"
pytest = "^8.0"
pytest-cov = "^4.0"
pytest-mock = "^3.9"
pytest-randomly = "^3.12"
pytest-xdist = { version = "^3.1", extras = ["psutil"] }

[tool.poetry.group.typing.dependencies]
<<<<<<< HEAD
pyright = "^1.1.358"
=======
pyright = "^1.1.357"
>>>>>>> 9f7f516f

[tool.ruff]
extend-exclude = ["tests"]

# Commented out for now
# [tool.ruff.lint]
# extend-select = [
#    "D" # pydocstyle
# ]

[tool.ruff.lint.pydocstyle]
convention = "numpy"

[tool.pyright]
include = ["gleam"]

[build-system]
requires = ["poetry-core"]
build-backend = "poetry.core.masonry.api"<|MERGE_RESOLUTION|>--- conflicted
+++ resolved
@@ -7,11 +7,7 @@
 
 [tool.poetry.dependencies]
 # Mandatory
-<<<<<<< HEAD
 python = ">=3.9,<3.13"
-=======
-python = "^3.11"
->>>>>>> 9f7f516f
 
 scipy = "^1.11.4"
 py-vollib = "^1.0.1"
@@ -47,11 +43,7 @@
 pytest-xdist = { version = "^3.1", extras = ["psutil"] }
 
 [tool.poetry.group.typing.dependencies]
-<<<<<<< HEAD
 pyright = "^1.1.358"
-=======
-pyright = "^1.1.357"
->>>>>>> 9f7f516f
 
 [tool.ruff]
 extend-exclude = ["tests"]
