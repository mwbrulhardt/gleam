--- conflicted
+++ resolved
@@ -1,8 +1,4 @@
-<<<<<<< HEAD
-from typing import Tuple, Union
-=======
-from typing import TYPE_CHECKING, Tuple, Union, overload
->>>>>>> 9f7f516f
+from typing import TYPE_CHECKING, List, Tuple, Union, overload
 
 import numpy as np
 from scipy.stats import norm
@@ -63,23 +59,17 @@
     return torch.ones_like(x)
 
 
-<<<<<<< HEAD
-def concat(xs: TensorType, dim: int = 0):
-    assert_same_type(xs)
-    x = xs[0]
-=======
 @overload
-def concat(*xs: "torch.Tensor") -> "torch.Tensor":
-    ...
-
->>>>>>> 9f7f516f
-
-@overload
-def concat(*xs: np.ndarray) -> np.ndarray:
+def concat(xs: List["torch.Tensor"], dim: int) -> "torch.Tensor":
     ...
 
 
-def concat(*xs, dim: int = 0) -> TensorType:
+@overload
+def concat(xs: List[np.ndarray], dim: int) -> np.ndarray:
+    ...
+
+
+def concat(xs, dim: int = 0) -> TensorType:
     if all(isinstance(x, np.ndarray) for x in xs):
         return np.concatenate(xs, axis=dim)
     return torch.concat(xs, dim=dim)
@@ -117,32 +107,24 @@
     return x.numpy()
 
 
-def to_numpy(*xs: TensorTypeOrScalar) -> Tuple[np.ndarray, ...]:
-<<<<<<< HEAD
-    if len(xs) > 1:
-        return [_to_numpy(x) for x in xs]
-    else:
-        return _to_numpy(xs[0])
-
-
-def to_torch(x: TensorTypeOrScalar) -> Tuple["torch.Tensor"]:
-    assert_same_type(x)
-    return torch.Tensor(x)
-=======
-    return tuple(_to_numpy(x) for x in xs)
+def to_numpy(*xs: TensorTypeOrScalar) -> np.ndarray | Tuple[np.ndarray, ...]:
+    output = tuple(_to_numpy(x) for x in xs)
+    return output[0] if len(output) == 1 else output
 
 
 def _to_torch(x: TensorTypeOrScalar) -> "torch.Tensor":
-    if isinstance(x, (int, float)):
+    if isinstance(x, (int, float, list)):
         return torch.tensor(x)
     elif isinstance(x, np.ndarray):
         return torch.from_numpy(x)
     return x
 
 
-def to_torch(*xs: TensorTypeOrScalar) -> Tuple["torch.Tensor", ...]:
-    return tuple(_to_torch(x) for x in xs)
->>>>>>> 9f7f516f
+def to_torch(
+    *xs: TensorTypeOrScalar | list,
+) -> "torch.Tensor" | Tuple["torch.Tensor", ...]:
+    output = tuple(_to_torch(x) for x in xs)
+    return output[0] if len(output) == 1 else output
 
 
 class linalg:
@@ -165,32 +147,25 @@
                 return norm.pdf(x, loc, scale)
             dist = torch.distributions.Normal(loc, scale)
             return dist.log_prob(x).exp()
+            return dist.log_prob(x).exp()
 
-<<<<<<< HEAD
-        def cdf(x, loc=0, scale=1):
-=======
         @staticmethod
         def cdf(
             x: TensorTypeOrScalar,
             loc: TensorTypeOrScalar = 0,
             scale: TensorTypeOrScalar = 1,
         ) -> TensorTypeOrScalar:
->>>>>>> 9f7f516f
             if isinstance(x, (int, float, np.ndarray)):
                 return norm.cdf(x, loc, scale)
             dist = torch.distributions.Normal(loc, scale)
             return dist.cdf(x)
 
-<<<<<<< HEAD
-        def icdf(x, loc=0, scale=1):
-=======
         @staticmethod
         def icdf(
             x: TensorTypeOrScalar,
             loc: TensorTypeOrScalar = 0,
             scale: TensorTypeOrScalar = 1,
         ) -> TensorTypeOrScalar:
->>>>>>> 9f7f516f
             if isinstance(x, (int, float, np.ndarray)):
                 return norm.ppf(x, loc, scale)
             dist = torch.distributions.Normal(loc, scale)
